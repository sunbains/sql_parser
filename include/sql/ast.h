#pragma once

#include <string>
#include <vector>
#include <variant>
#include <memory>
#include <optional>
#include <string_view>

#include "sql/lexer.h"

namespace sql {

struct Join;
struct Binary_op;
struct Select_stmt;
struct Using_clause;

/**
 * @brief Base class for all AST nodes
 */
struct Ast_base {
  virtual ~Ast_base() = default;
  virtual std::string to_string() const noexcept = 0;
};

enum class Object_type {
  table,
  index,
  view,
  sequence,
  trigger,
  procedure,
  function,
  database
};

std::string to_string(Object_type type) noexcept;

/**
 * @brief Represents a column data type
 */
struct Data_type {
  std::string to_string() const noexcept;

  enum class Type {
    integer,
    bigint,
    smallint,
    decimal,
    numeric,
    float_,
    double_,
    char_,
    varchar,
    text,
    date,
    time,
    timestamp,
    boolean,
    blob,
    json
  };

  Type m_base_type;

  /* For char/varchar */  
  std::optional<size_t> m_length;

  /* For decimal/numeric */
  std::optional<size_t> m_precision;
  std::optional<size_t> m_scale;

  /* For character types */
  std::optional<std::string> m_charset;
  std::optional<std::string> m_collation;
};

std::string to_string(Data_type::Type type) noexcept;

/**
 * @brief Represents literal values in SQL
 */
struct Literal : Ast_base {
  std::string to_string() const noexcept override;

  enum class Type {
    null,
    integer,
    floating,
    string,
    boolean
  };

  Type m_type;
  std::string m_value;
};

/**
 * @brief Column reference with optional table qualifier
 */
struct Column_ref : Ast_base {
  std::string to_string() const noexcept override;

  std::optional<std::string> m_table_name;
  std::string m_column_name;
  std::optional<std::string> m_alias;
};

/**
 * @brief Base class for table references
 */
struct Table_ref : Ast_base {
<<<<<<< HEAD
  std::optional<std::string> m_schema_name;
  std::string m_table_name;
=======
  virtual std::string to_string() const noexcept override = 0;

>>>>>>> 0234eeff
  std::optional<std::string> m_alias;
};

/**
 * @brief Simple table reference
 */
struct Base_table_ref : Table_ref {
  std::string to_string() const noexcept override;

  std::optional<std::string> m_schema_name;
  std::string m_table_name;
};

/**
 * @brief Subquery as a table reference
 */
struct Derived_table_ref : Table_ref {
  std::string to_string() const noexcept override;

  std::unique_ptr<Select_stmt> m_subquery;
};

/**
 * @brief USING clause for joins
 */
struct Using_clause : Ast_base {
  std::string to_string() const noexcept override;

  std::vector<std::string> m_columns;
};

// FIXME: Get rid of this extra level of indirection in the grammar
// Join_ref::Join{Join_ref::Join::m_left, Join_ref::Join::m_right}
struct Join_ref : Table_ref {
  std::string to_string() const noexcept override;

  std::unique_ptr<Join> m_join;
};

/**
 * @brief Join types supported in FROM clause
 * 
 * Handle queries like:
 * 
 * SELECT * FROM t1, t2
 * SELECT * FROM t1 JOIN t2 ON t1.id = t2.id
 * SELECT * FROM t1 NATURAL JOIN t2
 * SELECT * FROM t1 LEFT JOIN t2 USING (id)
 * SELECT * FROM (SELECT * FROM t1) AS subq
 */
enum class Join_type {
  inner,
  left,
  right,
  full,
  cross
};

std::string to_string(Join_type type) noexcept;

/**
 * @brief Represents a JOIN operation in FROM clause
 */
struct Join : Ast_base {
  std::string to_string() const noexcept override;

  Join_type m_type;
  std::unique_ptr<Table_ref> m_left;
  std::unique_ptr<Table_ref> m_right;
  bool m_natural{false};
  /* ON clause or USING columns */
  std::variant<
    /* ON condition */  
    std::unique_ptr<Binary_op>,
    /* USING clause */
    std::unique_ptr<Using_clause>
  > m_condition;
};


/**
 * @brief Binary operation (e.g., arithmetic, comparison)
 */
struct Binary_op : Ast_base {
  std::string to_string() const noexcept override;

  /* Note: if you add a new operator here, don't forget to
   * update Parser::parse_operator() in parser.cc. We can't
   * use a switch there because we have to compare strings. */
  enum class Op_type {
    EQ,        // =
    NEQ,       // <>
    LT,        // <
    GT,        // >
    LTE,       // <=
    GTE,       // >=
    ADD,       // +
    SUBTRACT,  // -
    MULTIPLY,  // *
    DIVIDE,    // /
    MOD,       // %
    AND,       // AND
    OR,        // OR
    LIKE,      // LIKE
<<<<<<< HEAD
    IN         // IN
=======
    IN,        // IN
    COMMA      // ,
>>>>>>> 0234eeff
  };

  Op_type m_op;
  std::unique_ptr<Ast_base> m_left;
  std::unique_ptr<Ast_base> m_right;
};

std::string to_string(Binary_op::Op_type op) noexcept;

/**
 * @brief Represents a foreign key reference
 */
struct Foreign_key_reference {
  std::string to_string() const noexcept;

  std::string m_table_name;
  std::vector<std::string> m_column_names;
    
  enum class Match_type {
    simple,
    full,
    partial
  };

  std::optional<Match_type> m_match;

  enum class Action {
    no_action,
    restrict,
    cascade,
    set_null,
    set_default
  };

  std::optional<Action> m_on_delete;
  std::optional<Action> m_on_update;
    
  /* ENFORCED or NOT ENFORCED */
  std::optional<bool> m_enforced;
};

std::string to_string(Foreign_key_reference::Match_type match) noexcept;
std::string to_string(Foreign_key_reference::Action action) noexcept;

/**
 * @brief Unary operation (e.g., NOT, EXISTS)
 */
struct Unary_op : Ast_base {
  enum class Op_type {
    NOT,
    EXISTS,
    IS_NULL,
    IS_NOT_NULL
  };

  Op_type m_op;
  std::unique_ptr<Ast_base> m_operand;
};

/**
 * @brief ORDER BY clause item
 */
struct Order_by_item : Ast_base {
  std::string to_string() const noexcept override;

  std::unique_ptr<Column_ref> m_column;
  bool m_ascending{true};
  /* NULLS FIRST/LAST */
  std::optional<std::string> m_nulls;
};

/**
 * @brief GROUP BY clause
 */
struct Group_by : Ast_base {
  std::string to_string() const noexcept override;

  std::vector<std::unique_ptr<Column_ref>> m_columns;
  std::unique_ptr<Ast_base> m_having;
};

/**
 * @brief CASE expression
 */
struct Case_expr : Ast_base {
  struct When_then {
    std::unique_ptr<Ast_base> m_when;
    std::unique_ptr<Ast_base> m_then;
  };

  std::unique_ptr<Ast_base> m_case_expr;
  std::vector<When_then> m_when_then_pairs;
  std::unique_ptr<Ast_base> m_else;
};

/**
 * @brief WHERE clause
 */
struct Where_clause : Ast_base {
  std::string to_string() const noexcept override;

  std::unique_ptr<Ast_base> m_condition;

  [[nodiscard]] bool has_value() const noexcept {
    return m_condition != nullptr;
  }
};

/**
 * @brief Represents a subquery
 */
struct Subquery : Ast_base {
  std::unique_ptr<Ast_base> m_query;
  std::optional<std::string> m_alias;
};

/**
 * @brief Common Table Expression (WITH clause)
 */
struct Cte : Ast_base {
  std::string m_name;
  std::vector<std::string> m_column_names;
  std::unique_ptr<Ast_base> m_query;
};

/**
 * @brief SELECT statement
 */
struct Select_stmt : Ast_base {
  std::string to_string() const noexcept override;

  bool m_distinct{false};
  /* Can be Column_ref or Function_call */
  std::vector<std::unique_ptr<Ast_base>> m_columns;
  std::vector<std::unique_ptr<Table_ref>> m_from;
  std::vector<std::unique_ptr<Join>> m_joins;
  std::unique_ptr<Where_clause> m_where;
  std::unique_ptr<Group_by> m_group_by;
  std::vector<std::unique_ptr<Order_by_item>> m_order_by;
  std::optional<size_t> m_limit;
  std::optional<size_t> m_offset;
  /* WITH clause */
  std::vector<std::unique_ptr<Cte>> m_with;
};

struct Column_def : Ast_base {
  std::string to_string() const noexcept override;

  std::string m_name;
  Data_type m_type;
  bool m_nullable{true};
  bool m_primary_key{false};
  bool m_unique{false};
  bool m_auto_increment{false};
  std::unique_ptr<Ast_base> m_default_value;
  std::unique_ptr<Ast_base> m_check;
  std::unique_ptr<Foreign_key_reference> m_references;
  std::optional<std::string> m_comment;
  std::optional<std::string> m_collation;

  /* Storage options */
  /* STORED/VIRTUAL for generated columns */
  std::optional<std::string> m_storage;
  /* For generated columns */
  std::unique_ptr<Ast_base> m_generation_expr;
};

/**
 * @brief CREATE TABLE statement
 */
struct Create_table_stmt : Ast_base {
  std::string m_table_name;
  bool m_if_not_exists{false};
  std::vector<Column_def> m_columns;
};

/**
* @brief ALTER TABLE statement types
*/
enum class Alter_type {
  add_column,
  drop_column,
  modify_column,
  add_constraint,
  drop_constraint,
  rename_column,
  rename_table
};

std::string to_string(Alter_type type) noexcept;

/**
 * @brief ALTER TABLE statement
 */
struct Alter_table_stmt : Ast_base {
  std::string to_string() const noexcept override;

  struct Add_column {
    std::string to_string() const noexcept;

    Column_def m_column{};
    std::optional<std::string> m_after_column{};
    bool m_first{};
  };

  struct Modify_column {
    std::string to_string() const noexcept;

    std::string m_column_name{};
    Column_def m_new_definition{};
  };

  struct Rename_column {
    std::string to_string() const noexcept;

    std::string m_old_name{};
    std::string m_new_name{};
  };

  struct Add_constraint {
    std::string to_string() const noexcept;

    enum class Type {
      primary_key,
      foreign_key,
      unique,
      check
    };

    Type m_type{};
    std::optional<std::string> m_name{};
    std::vector<std::string> m_columns{};

    struct Foreign_key_def {
      std::string to_string() const noexcept;

      std::string m_table{};
      std::vector<std::string> m_columns{};
      std::string m_on_delete{};
      std::string m_on_update{};
    };

    /* For foreign key */
    std::optional<Foreign_key_def> m_foreign_key_def{};

    /* For check constraint */
    std::unique_ptr<Ast_base> m_check_condition{};
  };

  std::string m_table_name{};

  Alter_type m_alter_type{};

  struct Drop_column {
    std::string to_string() const noexcept;

    bool m_cascade{};
    std::string m_column_name{};
  };

  struct Drop_constraint {
    std::string to_string() const noexcept;

    bool m_cascade{};
    std::string m_constraint{};
  };

  struct Rename_table {
    std::string to_string() const noexcept;

    /** New table name. */
    std::string m_name{};
  };

  using Alteration = std::variant<
    Add_column,
    Drop_column,
    Modify_column,
    Add_constraint,
    Drop_constraint,
    Rename_column,
    Rename_table 
  >;

  Alteration  m_alteration{std::in_place_type<Rename_table>, ""};

  /* If exists specified */
<<<<<<< HEAD
  bool m_if_exists{false};

  /* If all inheritance specified */
  bool m_all_inheritance{false};

  /* If only specified */
  bool m_only{false}; 
};

=======
  bool m_if_exists{};

  /* If all inheritance specified */
  bool m_all_inheritance{};

  /* If only specified */
  bool m_only{}; 
};

std::string to_string(const Alter_table_stmt::Alteration& alteration) noexcept;
std::string to_string(Alter_table_stmt::Add_constraint::Type type) noexcept;

>>>>>>> 0234eeff
/**
 * @brief Base class for all ALTER statement types (more generic).
 */
struct Alter_stmt : Ast_base {
<<<<<<< HEAD
  enum class Object_type {
    table,
    index,
    view,
    sequence,
    trigger,
    procedure,
    function,
    database
  };
=======
  std::string to_string() const noexcept override;
>>>>>>> 0234eeff

  Object_type m_object_type;
  bool m_if_exists{false};
  
  /* The actual definition is stored in one of these */
  std::variant<
    // FIXME: std::unique_ptr<Alter_view_stmt>,
    std::unique_ptr<Alter_table_stmt>
  > m_definition;
};

/**
* @brief CREATE INDEX statement
*/
struct Create_index_stmt : Ast_base {
  struct Index_column {
    std::string m_column_name;
    bool m_ascending{true};
    /* For partial indexes */
    std::optional<size_t> m_length;
    std::optional<std::string> m_collation;
  };

  std::string m_index_name;
  std::string m_table_name;
  std::vector<Index_column> m_columns;
  bool m_unique{false};
  bool m_if_not_exists{false};

  /* Index type (e.g., BTREE, HASH) */
  std::optional<std::string> m_index_type;

  /* Index options */
  struct {
    std::optional<std::string> m_algorithm;
    std::optional<std::string> m_lock;
  } m_options;
};

/**
 * @brief DROP statement (TABLE, INDEX, etc.)
 */
struct Drop_stmt : Ast_base {
  std::string to_string() const noexcept override;

  bool m_cascade{false};
  bool m_if_exists{false};
  Object_type m_object_type;
  std::vector<std::string> m_object_names;
};

/**
 * @brief TRUNCATE TABLE statement
 */
struct Truncate_stmt : Ast_base {
  std::string m_table_name;
};

/**
 * @brief CREATE VIEW statement
 */
struct Create_view_stmt : Ast_base {
  std::string m_view_name;
  std::vector<std::string> m_column_names;
  std::unique_ptr<Select_stmt> m_select;
  bool m_or_replace{false};
  bool m_materialized{false};
  /* UNDEFINED, MERGE, TEMPTABLE */
  std::optional<std::string> m_algorithm;
  /* DEFINER, INVOKER */
  std::optional<std::string> m_security;
  /* LOCAL, CASCADED */
  std::optional<std::string> m_check_option;
};

/**
 * @brief CREATE TRIGGER statement
 */
struct Create_trigger_stmt : Ast_base {
  // std::string to_string() const noexcept override;

  enum class Timing {
    before,
    after,
    instead_of
  };

  enum class Event {
    insert,
    update,
    delete_
  };

  Event m_event;
  Timing m_timing;
  std::string m_table_name;
  bool m_or_replace{false};
  std::string m_trigger_name;

  struct {
    bool m_for_each_row{false};
    std::unique_ptr<Ast_base> m_when_condition;
  } m_options;

  /* List of statements */
  std::vector<std::unique_ptr<Ast_base>> m_body;
};

/**
 * @brief CREATE PROCEDURE/FUNCTION statement
 */
struct Create_routine_stmt : Ast_base {
  struct Parameter {
    enum class Mode {
      sql_in,
      out,
      inout
    };

    std::string m_type;
    std::string m_name;
    /* Not used for functions */
    std::optional<Mode> m_mode;
  };

  enum class Routine_type {
    procedure,
    function
  };

  Routine_type m_routine_type;
  std::string m_name;
  std::vector<Parameter> m_parameters;
  /* For functions */
  std::optional<std::string> m_return_type;
  std::vector<std::unique_ptr<Ast_base>> m_body;
  bool m_or_replace{false};

  struct {
    /* SQL, JAVASCRIPT, etc. */
    std::optional<std::string> m_language;
    /* DEFINER, INVOKER */
    std::optional<std::string> m_security;
    std::optional<bool> m_deterministic;
    /* CONTAINS SQL, NO SQL, etc. */
    std::optional<std::string> m_sql_data_access;
  } m_characteristics;
};

/**
 * @brief GRANT/REVOKE statement
 */
struct Grant_revoke_stmt : Ast_base {
  enum class Operation {
    grant,
    revoke
  };

  struct Privilege {
    enum class Type {
      select,
      insert,
      update,
      delete_,
      truncate,
      references,
      trigger,
      all
    };

    Type m_type;
    /* For column-level privileges */
    std::vector<std::string> m_columns;
  };

  Operation m_operation;
  std::vector<Privilege> m_privileges;

  enum class Object_type {
    table,
    view,
    procedure,
    function,
    database
  };

  Object_type m_object_type;
  std::vector<std::string> m_object_names;

  /* Users/roles */
  std::vector<std::string> m_grantees;

  /* For GRANT */
  bool m_with_grant_option{false};

  /* For REVOKE */
  bool m_cascade{false};
};

std::string to_string(Grant_revoke_stmt::Object_type type) noexcept;
std::string to_string(Grant_revoke_stmt::Privilege::Type type) noexcept;

/**
 * @brief UPDATE statement
 */
struct Update_stmt : Ast_base {
  std::string to_string() const noexcept override;

  struct Assignment {
    std::string m_column;
    std::unique_ptr<Ast_base> m_value;
  };

  std::unique_ptr<Table_ref> m_table;
  std::vector<Assignment> m_assignments;
  std::unique_ptr<Where_clause> m_where;
  std::vector<std::unique_ptr<Order_by_item>> m_order_by;
  std::optional<size_t> m_limit;
};

/**
 * @brief INSERT statement
 */
struct Insert_stmt : Ast_base {
  std::string to_string() const noexcept override;

  std::string m_table_name;
  std::vector<std::string> m_columns;

  /* Either VALUES lists or SELECT statement */
  std::variant<
    /* Values */
    std::vector<std::vector<std::unique_ptr<Ast_base>>>,
    /* Select */
    std::unique_ptr<Select_stmt>
  > m_values;

  /* Optional ON DUPLICATE KEY UPDATE */
  std::optional<std::vector<Update_stmt::Assignment>> m_on_duplicate;
};

/**
 * @brief DELETE statement
 */
struct Delete_stmt : Ast_base {
  std::string to_string() const noexcept override;

  std::unique_ptr<Table_ref> m_table;
  std::optional<std::vector<std::unique_ptr<Table_ref>>> m_using;
  std::unique_ptr<Where_clause> m_where;
  std::vector<std::unique_ptr<Order_by_item>> m_order_by;
  std::optional<size_t> m_limit;
};

enum class Column_position {
  default_,
  first,
  after
};

struct Alter_action : Ast_base {
  virtual ~Alter_action() = default;
};

struct Add_column_action : Alter_action {
  std::unique_ptr<Column_def> m_column;
  Column_position m_position{Column_position::default_};
  std::optional<std::string> m_after_column;
};




/**
 * @brief Represents a table constraint
 */
struct Table_constraint : Ast_base {
  std::string to_string() const noexcept override;

  enum class Type {
    primary_key,
    foreign_key,
    unique,
    check
  };

  std::optional<std::string> m_name;  // Constraint name
  Type m_type;

  /* Columns for PRIMARY KEY, FOREIGN KEY, and UNIQUE constraints */
  std::vector<std::string> m_columns;

  /* For FOREIGN KEY constraints */
  std::unique_ptr<Foreign_key_reference> m_reference;

  /* For CHECK constraints */
  std::unique_ptr<Ast_base> m_check;

  /* Common options */
  bool m_deferrable{false};
  enum class Initially {
    immediate,
    deferred
  };
  std::optional<Initially> m_initially;
};

std::string to_string(Table_constraint::Type type) noexcept;
std::string to_string(Table_constraint::Initially initially) noexcept;

/**
 * @brief Represents a table index
 */
struct Index_column {
  std::optional<std::string> m_column_name;

  /* For expression indexes */
  std::unique_ptr<Ast_base> m_expression;

  /* Prefix length for string columns */
  std::optional<size_t> m_length;

  /* Sort direction */
  bool m_ascending{true};

  /* Custom collation */
  std::optional<std::string> m_collation;
};

/**
 * @brief Represents a column definition
 */
/**
 * @brief Represents a CREATE TABLE definition
 */
struct Create_table_def : Ast_base {
  std::string to_string() const noexcept override;

  std::string m_table_name;
  std::vector<std::unique_ptr<Column_def>> m_columns;
  std::vector<std::unique_ptr<Table_constraint>> m_constraints;

  /* Table options */
  struct Options {
    std::optional<std::string> m_engine;
    std::optional<std::string> m_charset;
    std::optional<std::string> m_collate;
    std::optional<size_t> m_auto_increment;
    std::optional<std::string> m_comment;
    std::optional<size_t> m_avg_row_length;
    std::optional<size_t> m_max_rows;
    std::optional<size_t> m_min_rows;
    std::optional<std::string> m_row_format;
    std::optional<size_t> m_key_block_size;
    std::optional<std::string> m_data_directory;
    std::optional<std::string> m_index_directory;
    std::optional<std::string> m_tablespace;
    std::optional<std::string> m_compression;
  } m_options;

  /* Partitioning options */
  struct Partition {
    std::string to_string() const;

    enum class Type {
      range,
      list,
      hash,
      key
    };

    std::optional<Type> m_type;
    std::vector<std::string> m_columns;
    size_t m_partitions{1};

    /* For HASH/KEY */
    std::unique_ptr<Ast_base> m_expression;

    struct Range_value {
      std::unique_ptr<Ast_base> m_value;
      std::optional<std::string> m_name;
      std::optional<std::string> m_engine;
      std::optional<std::string> m_comment;
      std::optional<size_t> m_max_rows;
      std::optional<std::string> m_data_directory;
      std::optional<std::string> m_index_directory;
    };

    /* For RANGE/LIST */
    std::vector<Range_value> m_values;
  } m_partition;
};

std::string to_string(Create_table_def::Partition::Type type) noexcept;

/**
 * @brief Represents a CREATE INDEX definition
 */
struct Create_index_def : Ast_base {
  std::string to_string() const noexcept override;

  std::string m_index_name;
  std::string m_table_name;
  std::vector<Index_column> m_columns;
  bool m_unique{false};

  /* Index options */
  /* Btree, Hash, etc. */
  std::optional<std::string> m_index_type;
  std::optional<std::string> m_comment;
  std::optional<size_t> m_key_block_size;
  std::optional<bool> m_visible;

  struct Algorithm {
    enum class Type {
      default_,
      inplace,
      copy
    };
    Type m_type{Type::default_};
  } m_algorithm;

  struct Lock {
    enum class Type {
      default_,
      none,
      shared,
      exclusive
    };
    Type m_type{Type::default_};
  } m_lock;
};

/**
 * @brief Represents a CREATE VIEW definition
 */
struct Create_view_def : Ast_base {
  std::string to_string() const noexcept override;

  std::string m_view_name;
  std::vector<std::string> m_column_names;
  std::unique_ptr<Select_stmt> m_select;
  bool m_with_check_option{false};
    
  enum class Algorithm {
    undefined,
    merge,
    temptable
  };
  std::optional<Algorithm> m_algorithm;
    
  enum class Security {
    definer,
    invoker
  };
  std::optional<Security> m_sql_security;
    
  enum class Check_option {
    local,
    cascaded
  };
  std::optional<Check_option> m_check_option;
    
  bool m_or_replace{false};

  /* User who owns the view */
  std::optional<std::string> m_definer;
};

std::string to_string(Create_view_def::Algorithm algorithm) noexcept;
std::string to_string(Create_view_def::Security security) noexcept;
std::string to_string(Create_view_def::Check_option check_option) noexcept;

/**
 * @brief Represents a CREATE SEQUENCE definition
 */
struct Create_sequence_def : Ast_base {
  std::string m_sequence_name;
    
  std::optional<int64_t> m_start_value;
  std::optional<int64_t> m_increment;
  std::optional<int64_t> m_min_value;
  std::optional<int64_t> m_max_value;
  std::optional<int64_t> m_cache;
  bool m_cycle{false};
    
  enum class Order {
    ordered,
    unordered
  };
  std::optional<Order> m_order;
};

/**
 * @brief Represents a CREATE TRIGGER definition
 */
struct Create_trigger_def : Ast_base {
  std::string m_trigger_name;
  std::string m_table_name;
    
  enum class Timing {
    before,
    after,
    instead_of
  };
  Timing m_timing;
    
  enum class Event {
    insert,
    update,
    delete_
  };
  Event m_event;
    
  /* For UPDATE triggers, which columns trigger it */
  std::optional<std::vector<std::string>> m_update_columns;
    
  bool m_for_each_row{false};  // Row-level vs Statement-level
    
  /* Optional WHEN condition */
  std::unique_ptr<Ast_base> m_when_condition;
    
  /* Trigger body contains multiple statements */
  std::vector<std::unique_ptr<Ast_base>> m_body;
    
  /* Order between triggers */
  struct Order {
    bool m_follows{false};  // true = FOLLOWS, false = PRECEDES
    std::string m_other_trigger_name;
  };
  std::optional<Order> m_order;
    
  /* User who owns the trigger */
  std::optional<std::string> m_definer;
};

/**
 * @brief Parameter definition for stored procedures/functions
 */
struct Parameter_def : Ast_base {
  enum class Direction {
    sql_in,
    out,
    inout
  };

  /* Not used for functions */
  std::optional<Direction> m_direction;
    
  std::string m_name;
  Data_type m_type;
    
  /* Optional default value */
  std::unique_ptr<Ast_base> m_default_value;
};

/**
 * @brief Common elements for procedures and functions
 */
struct Stored_program : Ast_base {
  std::string m_name;
  std::vector<Parameter_def> m_parameters;
    
  /* Characteristics */
  enum class Data_access {
    contains_sql,
    no_sql,
    reads_sql_data,
    modifies_sql_data
  };
  std::optional<Data_access> m_sql_data_access;
    
  enum class Security {
    definer,
    invoker
  };
  std::optional<Security> m_sql_security;
    
  std::optional<bool> m_deterministic;
  std::optional<std::string> m_comment;
  std::optional<std::string> m_definer;
    
  /* Local declarations */
  struct Variable_declaration {
    std::string m_name;
    Data_type m_type;
    std::unique_ptr<Ast_base> m_default_value;
  };
  std::vector<Variable_declaration> m_variables;
    
    struct Condition_declaration {
    std::string m_name;
    std::variant<
      /* MySQL error name */
      std::string,
      /* MySQL error code */
      int,
      /* SQLSTATE value */
      std::string
    > m_value;
  };
  std::vector<Condition_declaration> m_conditions;
    
  struct Cursor_declaration {
    std::string m_name;
    std::unique_ptr<Select_stmt> m_select;
  };
  std::vector<Cursor_declaration> m_cursors;
    
  struct Handler_declaration {
    enum class Type {
      continue_,
      exit,
      undo
    };
    Type m_type;
        
    enum class Condition_value_type {
      sqlstate,
      condition_name,
      sqlwarning,
      not_found,
      sqlexception
    };
    Condition_value_type m_condition_value_type;
        
    std::optional<std::string> m_condition_value;
    std::vector<std::unique_ptr<Ast_base>> m_statement_list;
  };
  std::vector<Handler_declaration> m_handlers;
    
  /* Body contains multiple statements */
  std::vector<std::unique_ptr<Ast_base>> m_body;
};

/**
 * @brief Represents a CREATE PROCEDURE definition
 */
struct Create_procedure_def : Stored_program {
  /* Additional procedure-specific properties can be added here */
};

/**
 * @brief Represents a CREATE FUNCTION definition
 */
struct Create_function_def : Stored_program {
  /* Return type for function */
  Data_type m_return_type;
    
  /* UDF-specific properties */
  std::optional<std::string> m_soname;  // Shared library name
};


/**
 * @brief Base class for CREATE statement definitions
 */
struct Create_stmt : Ast_base {
  std::string to_string() const noexcept override;

  enum class Object_type {
    table,
    index,
    view,
    sequence,
    trigger,
    procedure,
    function
  };

  Object_type m_object_type;
  bool m_if_not_exists{false};

  /* For views */
  bool m_or_replace{false};

  /* For tables */
  bool m_temporary{false};

  /* The actual definition is stored in one of these */
  std::variant<
    std::unique_ptr<Create_table_def>,
    std::unique_ptr<Create_index_def>,
    std::unique_ptr<Create_view_def>,
    std::unique_ptr<Create_sequence_def>,
    std::unique_ptr<Create_trigger_def>,
    std::unique_ptr<Create_procedure_def>
  > m_definition;
};

struct Add_constraint_action : Alter_action {
  std::unique_ptr<Table_constraint> m_constraint;
};

struct Drop_column_action : Alter_action {
  std::string m_column_name;
  bool m_cascade{false};
};

struct Drop_constraint_action : Alter_action {
  std::string m_constraint_name;
  bool m_cascade{false};
};

struct Modify_column_action : Alter_action {
  std::unique_ptr<Column_def> m_column;
};

enum class Alter_column_type {
  set_default,
  drop_default,
  set_not_null,
  drop_not_null
};

struct Alter_column_action : Alter_action {
  std::string m_column_name;
  Alter_column_type m_type;
  std::unique_ptr<Ast_base> m_default_value;
};

struct Rename_column_action : Alter_action {
  std::string m_old_name;
  std::string m_new_name;
};

struct Rename_table_action : Alter_action {
  std::string m_new_name;
};

/**
 * @brief MERGE statement (UPSERT)
 */
struct Merge_stmt : Ast_base {
  // std::string to_string() const noexcept override;

  std::unique_ptr<Table_ref> m_target;
  std::unique_ptr<Table_ref> m_source;
  std::unique_ptr<Ast_base> m_condition;

  struct When_clause {
    std::string to_string() const noexcept;

    enum class Match_type {
      matched,
      not_matched_target,
      not_matched_source
    };

    Match_type m_type;
    std::unique_ptr<Ast_base> m_condition;

    std::variant<
      /* UPDATE */
      Update_stmt::Assignment,
      /* INSERT */
      std::pair<std::vector<std::string>, std::vector<std::unique_ptr<Ast_base>>>,
      /* DELETE */
      std::monostate
    > m_action;
  };

  std::vector<When_clause> m_when_clauses;
};

std::string to_string(Merge_stmt::When_clause::Match_type type) noexcept;

struct Window_spec : Ast_base {
  std::string to_string() const noexcept override;

  /* Optional named window reference */
  std::optional<std::string> m_reference_name;
    
  /* PARTITION BY clause */
  struct Partition {
    std::vector<std::unique_ptr<Column_ref>> m_columns;
  };
  std::optional<Partition> m_partition;
    
  /* ORDER BY clause */
  std::vector<std::unique_ptr<Order_by_item>> m_order;
    
  /* Frame clause */
  struct Frame {
    std::string to_string() const noexcept;

    enum class Type {
      rows,
      range,
      groups
    };
        
    struct Bound {
      std::string to_string() const noexcept;

      enum class Type {
        current_row,
        unbounded_preceding,
        unbounded_following,
        preceding,
        following
      };
            
      Type m_type;
      std::unique_ptr<Ast_base> m_offset;
    };
        
    enum class Exclude {
      no_others,
      current_row,
      group,
      ties
    };
        
    Type m_type;
    Bound m_start;
    Bound m_end;
    std::optional<Exclude> m_exclude;
  };

  std::unique_ptr<Frame> m_frame;
};

std::string to_string(Window_spec::Frame::Type type) noexcept;
std::string to_string(Window_spec::Frame::Bound::Type type) noexcept;
std::string to_string(Window_spec::Frame::Exclude exclude) noexcept;

/**
 * @brief Function call with arguments, DISTINCT, COUNT(*), and window specification
 */
struct Function_call : Ast_base {
  std::string to_string() const noexcept override;

  std::string m_function_name;
  std::vector<std::unique_ptr<Ast_base>> m_arguments;
  bool m_distinct{false};
  /* For COUNT(*) */
  bool m_star{false};
  std::unique_ptr<Window_spec> m_window;
};

<<<<<<< HEAD
  struct Column_reference {
    std::optional<std::string> m_schema;
    std::optional<std::string> m_table;
    std::string m_column;
    bool m_ascending{true};
    enum class Nulls_position {
      DEFAULT,
      FIRST,
      LAST
    } m_nulls_position{Nulls_position::DEFAULT};
    /* For index prefix lengths   */
    std::optional<size_t> m_length;  
    /* For collations */
    std::optional<std::string> m_collation;
  };
=======
struct Column_reference {
  std::optional<std::string> m_schema;
  std::optional<std::string> m_table;
  std::string m_column;
  bool m_ascending{true};
  enum class Nulls_position {
    DEFAULT,
    FIRST,
    LAST
  } m_nulls_position{Nulls_position::DEFAULT};
  /* For index prefix lengths   */
  std::optional<size_t> m_length;  
  /* For collations */
  std::optional<std::string> m_collation;
};
>>>>>>> 0234eeff

} // namespace sql<|MERGE_RESOLUTION|>--- conflicted
+++ resolved
@@ -111,13 +111,8 @@
  * @brief Base class for table references
  */
 struct Table_ref : Ast_base {
-<<<<<<< HEAD
-  std::optional<std::string> m_schema_name;
-  std::string m_table_name;
-=======
   virtual std::string to_string() const noexcept override = 0;
 
->>>>>>> 0234eeff
   std::optional<std::string> m_alias;
 };
 
@@ -222,12 +217,8 @@
     AND,       // AND
     OR,        // OR
     LIKE,      // LIKE
-<<<<<<< HEAD
-    IN         // IN
-=======
     IN,        // IN
     COMMA      // ,
->>>>>>> 0234eeff
   };
 
   Op_type m_op;
@@ -515,17 +506,6 @@
   Alteration  m_alteration{std::in_place_type<Rename_table>, ""};
 
   /* If exists specified */
-<<<<<<< HEAD
-  bool m_if_exists{false};
-
-  /* If all inheritance specified */
-  bool m_all_inheritance{false};
-
-  /* If only specified */
-  bool m_only{false}; 
-};
-
-=======
   bool m_if_exists{};
 
   /* If all inheritance specified */
@@ -538,25 +518,11 @@
 std::string to_string(const Alter_table_stmt::Alteration& alteration) noexcept;
 std::string to_string(Alter_table_stmt::Add_constraint::Type type) noexcept;
 
->>>>>>> 0234eeff
 /**
  * @brief Base class for all ALTER statement types (more generic).
  */
 struct Alter_stmt : Ast_base {
-<<<<<<< HEAD
-  enum class Object_type {
-    table,
-    index,
-    view,
-    sequence,
-    trigger,
-    procedure,
-    function,
-    database
-  };
-=======
-  std::string to_string() const noexcept override;
->>>>>>> 0234eeff
+  std::string to_string() const noexcept override;
 
   Object_type m_object_type;
   bool m_if_exists{false};
@@ -1398,23 +1364,6 @@
   std::unique_ptr<Window_spec> m_window;
 };
 
-<<<<<<< HEAD
-  struct Column_reference {
-    std::optional<std::string> m_schema;
-    std::optional<std::string> m_table;
-    std::string m_column;
-    bool m_ascending{true};
-    enum class Nulls_position {
-      DEFAULT,
-      FIRST,
-      LAST
-    } m_nulls_position{Nulls_position::DEFAULT};
-    /* For index prefix lengths   */
-    std::optional<size_t> m_length;  
-    /* For collations */
-    std::optional<std::string> m_collation;
-  };
-=======
 struct Column_reference {
   std::optional<std::string> m_schema;
   std::optional<std::string> m_table;
@@ -1430,6 +1379,5 @@
   /* For collations */
   std::optional<std::string> m_collation;
 };
->>>>>>> 0234eeff
 
 } // namespace sql