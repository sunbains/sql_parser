#pragma once

#include <algorithm>
#include <format>
#include <optional>
#include <memory>
#include <ranges>
#include <span>
#include <string>
#include <string_view>
#include <stdexcept>
#include <vector>
#include <variant>

#include <cassert>

#include "sql/ast.h"

namespace sql {

using Ast_node = std::variant<
  std::unique_ptr<Alter_stmt>,
  std::unique_ptr<Column_ref>,
  std::unique_ptr<Create_table_stmt>,
  std::unique_ptr<Create_trigger_stmt>,
  std::unique_ptr<Create_view_stmt>,
  std::unique_ptr<Drop_stmt>,
  std::unique_ptr<Grant_revoke_stmt>,
  std::unique_ptr<Merge_stmt>,
  std::unique_ptr<Select_stmt>,
  std::unique_ptr<Truncate_stmt>,
  std::unique_ptr<Where_clause>,
  std::unique_ptr<Insert_stmt>,
  std::unique_ptr<Update_stmt>,
  std::unique_ptr<Delete_stmt>,
  std::unique_ptr<Create_stmt>
  >;

/**
 * @brief A top down LLA SQL Parser that builds an AST
 */
struct Parser {
  /**
   * @brief Constructs parser with a lexer
   * @param[in] lexer Lexer to use for tokens
   */
  explicit Parser(Lexer& lexer) : m_lexer(lexer) {
    m_state_stack.push_back({m_lexer.m_pos, Lexeme{}, Lexeme{}, 1, 1 });

    /* Get the first token */
    advance();
  }

  ~Parser() {
    assert(m_state_stack.size() == 1);
  }

  /**
   * @brief Parses SQL into an AST
   * 
   * @return Root node of the AST
   */
  [[nodiscard]] Ast_node parse();

private:
  void advance() {
    m_lexer.skip_whitespace();

    auto &state = m_state_stack.back();
    state.m_prev_lexeme = std::move(state.m_lexeme);
    state.m_lexeme = std::move(m_lexer.next_token().get_lexeme());
  }

  void expect(Lexeme_type type) {
    const auto &state = m_state_stack.back();
    if (state.m_lexeme.m_type != type) [[unlikely]] {
<<<<<<< HEAD
      throw std::runtime_error("Unexpected token type");
=======
      throw std::runtime_error(
        std::format("Unexpected token type: expected token {}, got {}, previous token '{}', current token '{}, m_pos {}\n{}'",
          sql::to_string(type),
          sql::to_string(state.m_lexeme.m_type),
          state.m_prev_lexeme.m_value,
          state.m_lexeme.m_value,
          state.m_pos,
          m_lexer.m_input.substr(state.m_col)));
>>>>>>> 0234eeff
    }
    advance();
  }

  void expect(Lexeme_type type, const std::string& value) {
    const auto &state = m_state_stack.back();
    if (state.m_lexeme.m_type != type || state.m_lexeme.m_value != value) [[unlikely]] {
      throw std::runtime_error("Unexpected token");
    }
    advance();
  }

  [[nodiscard]] bool match(Lexeme_type type) {
    const auto &state = m_state_stack.back();
    if (state.m_lexeme.m_type == type) [[likely]] {
      advance();
      return true;
    } else {
      return false;
    }
  }

  /**
   * @brief Matches a token with a given type and value
   * 
   * If there is a match, the lexer advances to the next token
   * 
   * @param[in] type Token type
   * @param[in] value Token value
   * 
   * @return True if the token matches, false otherwise
   */
  [[nodiscard]] bool match(Lexeme_type type, const std::string& value) {
    const auto &state = m_state_stack.back();
    if (state.m_lexeme.m_type == type && state.m_lexeme.m_value == value) [[likely]] {
      advance();
      return true;
    } else {
      return false;
    }
  }

  /* Token lookahead
   *
   * @param[in] offset Offset to lookahead
   *
   * @return Lexeme at offset
   */
  [[nodiscard]] Lexeme peek(size_t offset) {
    auto &state = m_state_stack.back();

    /* Store current position */
    auto saved_pos = m_lexer.m_pos;
    auto saved_lexeme = state.m_lexeme;

    /* Advance to desired position */
    for (size_t i{}; i < offset; ++i) {
      advance();
    }

    /* Get the token at that position */
    Lexeme result = state.m_lexeme;

    /* Restore original position */
    m_lexer.m_pos = saved_pos;
    state.m_lexeme = saved_lexeme;

    return result;
  }

  [[nodiscard]] bool match_but_dont_advance(Lexeme_type type, const std::string& value) {
    const auto state = m_state_stack.back();
    return state.m_lexeme.m_type == type && state.m_lexeme.m_value == value;
  }

  [[nodiscard]] Lexeme peek() {
    return peek(1);
  }

  [[nodiscard]] std::string to_upper(std::string str) {
    std::transform(str.begin(), str.end(), str.begin(), ::toupper);
    return str;
  }

  [[nodiscard]] bool is_whitespace_before(const Lexeme& lexeme) const {
    auto &state = m_state_stack.back();
    return lexeme.m_col > state.m_col + state.m_lexeme.m_value.length();
  }

  [[nodiscard]] bool peek_is_operator(const std::string& op) {
    Lexeme next = peek();
    return next.m_type == Lexeme_type::OPERATOR && next.m_value == op;
  }

  /**
   * @brief Saves the current parser state
   * @return State identifier that can be used to restore this state
   */
  size_t save_state() {
    assert(!m_state_stack.empty());
    auto &state = m_state_stack.back();

    m_state_stack.push_back({
      state.m_pos,
      state.m_lexeme,
      state.m_prev_lexeme,
      state.m_line,
      state.m_col
    });
    return m_state_stack.size() - 1;
  }

  /**
   * @brief Restores parser state to a previously saved state
   * 
   * @param[in] state_id The state identifier returned by save_state
   */
  void restore_state(size_t state_id) {
    if (state_id >= m_state_stack.size()) [[unlikely]] {
      throw std::runtime_error("Invalid parser state ID: " + std::to_string(state_id));
    }

    /* Remove all states after this one */
    m_state_stack.resize(state_id);
  } 

  /**
   * @brief Backs up the parser by one token
   */
  void backup() {
    auto &state = m_state_stack.back();

    if (state.m_prev_lexeme.m_type == Lexeme_type::UNDEFINED) [[unlikely]] {
      throw std::runtime_error("Cannot backup: no previous token");
    }

    assert(state.m_pos <= m_lexer.m_input.size());
    assert(state.m_pos >= state.m_lexeme.m_value.length());

    /* Restore position to start of current token */
    state.m_pos -= state.m_lexeme.m_value.length();
    state.m_line = state.m_lexeme.m_line;
    state.m_col = state.m_lexeme.m_col;

    /* Restore current token to previous token */
<<<<<<< HEAD
    state.m_lexeme = state.m_prev_lexeme;
=======
    state.m_lexeme = std::move(state.m_prev_lexeme);
>>>>>>> 0234eeff

    /* Reset previous token */
    state.m_prev_lexeme = Lexeme{};
  }

  /**
   * @brief Creates a savepoint that can be used for backtracking
   */
  struct Savepoint {
    explicit Savepoint(Parser& parser) 
      : m_parser(parser), m_state_id(parser.save_state()) {}
        
    ~Savepoint() {
      if (m_active) {
        rollback();
      }
    }

    /* Commit the changes and prevent rollback */
    void commit() {
      m_active = false;
    }

    /* Explicitly rollback to the checkpoint */
    void rollback() {
      m_parser.restore_state(m_state_id);
      m_active = false;
    }

    Parser& m_parser;
    size_t m_state_id;
    bool m_active{true};
  };

  /**
   * @brief Creates a savepoint for a parsing operation
   * @return Savepoint object that will automatically rollback unless committed
   */
  Savepoint create_savepoint() {
    return Savepoint(*this);
  }

  [[nodiscard]] Ast_node parse_statement();
  [[nodiscard]] std::unique_ptr<Select_stmt> parse_select_statement();
  [[nodiscard]] std::unique_ptr<Insert_stmt> parse_insert_statement();
  [[nodiscard]] std::unique_ptr<Update_stmt> parse_update_statement();
  [[nodiscard]] std::unique_ptr<Delete_stmt> parse_delete_statement();
  [[nodiscard]] std::unique_ptr<Create_stmt> parse_create_statement();
  [[nodiscard]] std::unique_ptr<Alter_table_stmt> parse_alter_table();
  [[nodiscard]] std::unique_ptr<Truncate_stmt> parse_truncate_statement();
  [[nodiscard]] std::unique_ptr<Merge_stmt> parse_merge_statement();
  [[nodiscard]] std::unique_ptr<Grant_revoke_stmt> parse_grant_revoke_statement();
  [[nodiscard]] std::vector<std::unique_ptr<Ast_base>> parse_column_list();
  [[nodiscard]] std::unique_ptr<Drop_stmt> parse_drop_statement();  
  [[nodiscard]] std::unique_ptr<Alter_stmt> parse_alter_statement();
  [[nodiscard]] std::unique_ptr<Column_ref> parse_column_ref();
  [[nodiscard]] std::unique_ptr<Table_ref> parse_table_ref();
  [[nodiscard]] std::unique_ptr<Where_clause> parse_where_clause();
  [[nodiscard]] std::unique_ptr<Group_by> parse_group_by();
  [[nodiscard]] std::vector<std::unique_ptr<Order_by_item>> parse_order_by();
  [[nodiscard]] std::unique_ptr<Ast_base> parse_expression();
  [[nodiscard]] std::unique_ptr<Ast_base> parse_term();
  [[nodiscard]] std::unique_ptr<Ast_base> parse_factor();
  [[nodiscard]] std::unique_ptr<Function_call> parse_function_call();
  [[nodiscard]] std::unique_ptr<Literal> parse_literal();
  [[nodiscard]] std::unique_ptr<Ast_base> parse_primary();
  [[nodiscard]] std::unique_ptr<Ast_base> parse_subquery();
  [[nodiscard]] std::unique_ptr<Ast_base> parse_ddl_statement();
  [[nodiscard]] std::unique_ptr<Create_table_def> parse_create_table();
  [[nodiscard]] std::unique_ptr<Create_index_def> parse_create_index();
  // [[nodiscard]] std::unique_ptr<Create_view_stmt> parse_create_view();
  [[nodiscard]] std::vector<Update_stmt::Assignment> parse_update_assignments();
  [[nodiscard]] std::vector<std::vector<std::unique_ptr<Ast_base>>> parse_value_lists();
  [[nodiscard]] std::optional<size_t> parse_limit();
  [[nodiscard]] std::unique_ptr<Ast_base> parse_column_expression();
  [[nodiscard]] std::unique_ptr<Table_constraint> parse_table_constraint();
  [[nodiscard]] std::vector<std::string> parse_column_list_in_parentheses();
  [[nodiscard]] std::vector<Column_reference> parse_column_list_with_options();
  [[nodiscard]] std::unique_ptr<Table_ref> parse_table_reference();
  [[nodiscard]] std::vector<std::unique_ptr<Table_ref>> parse_table_references();
  [[nodiscard]] std::unique_ptr<Ast_base> parse_case_expression();
  [[nodiscard]] std::unique_ptr<Column_def> parse_column_definition();
  [[nodiscard]] std::unique_ptr<Create_view_def> parse_create_view();
  [[nodiscard]] Data_type parse_data_type();    
  [[nodiscard]] std::unique_ptr<Function_call> parse_optional_over_clause(std::unique_ptr<Function_call> func); 
  [[nodiscard]] std::unique_ptr<Window_spec> parse_window_specification();
  [[nodiscard]] Window_spec::Partition parse_partition_by();
  [[nodiscard]] std::unique_ptr<Window_spec::Frame> parse_frame_clause(Window_spec::Frame::Type frame_type);  
  [[nodiscard]] Window_spec::Frame::Bound parse_frame_bound();
  [[nodiscard]] Foreign_key_reference::Action parse_reference_option();
  [[nodiscard]] std::unique_ptr<Foreign_key_reference> parse_foreign_key_reference();
  [[nodiscard]] std::optional<Binary_op::Op_type> parse_operator();

  void parse_table_options(Create_table_def* table);

private:
  struct State {
    size_t m_pos{};
    Lexeme m_lexeme;
    Lexeme m_prev_lexeme;
    size_t m_line{1};
    size_t m_col{1};
  };

  Lexer& m_lexer;
  std::string_view m_input;

  /* Stack for backtracking */
  std::vector<State> m_state_stack;
};

} // namespace sql
<|MERGE_RESOLUTION|>--- conflicted
+++ resolved
@@ -74,9 +74,6 @@
   void expect(Lexeme_type type) {
     const auto &state = m_state_stack.back();
     if (state.m_lexeme.m_type != type) [[unlikely]] {
-<<<<<<< HEAD
-      throw std::runtime_error("Unexpected token type");
-=======
       throw std::runtime_error(
         std::format("Unexpected token type: expected token {}, got {}, previous token '{}', current token '{}, m_pos {}\n{}'",
           sql::to_string(type),
@@ -85,7 +82,6 @@
           state.m_lexeme.m_value,
           state.m_pos,
           m_lexer.m_input.substr(state.m_col)));
->>>>>>> 0234eeff
     }
     advance();
   }
@@ -231,11 +227,7 @@
     state.m_col = state.m_lexeme.m_col;
 
     /* Restore current token to previous token */
-<<<<<<< HEAD
-    state.m_lexeme = state.m_prev_lexeme;
-=======
     state.m_lexeme = std::move(state.m_prev_lexeme);
->>>>>>> 0234eeff
 
     /* Reset previous token */
     state.m_prev_lexeme = Lexeme{};
